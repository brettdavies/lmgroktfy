--- conflicted
+++ resolved
@@ -39,11 +39,8 @@
         toast: () => document.getElementById('toast'),
         toastMessage: () => document.getElementById('toast-message'),
         questionDisplay: () => document.getElementById('question-display'),
-<<<<<<< HEAD
-=======
         customPlaceholder: () => document.getElementById('custom-placeholder'),
         submitButton: () => document.getElementById('submit-button'),
->>>>>>> 1c839f87
         buttons: {
             continueLink: () => document.getElementById('continue-link'),
             useGrok: () => document.getElementById('use-grok-button'),
@@ -269,11 +266,6 @@
      * // Show error state
      * UIState.showError('What is the meaning of life?');
      */
-<<<<<<< HEAD
-    showError() {
-        this.elements.questionForm().classList.add('hidden');
-        this.elements.answer().innerText = 'Oops, something went wrong!';
-=======
     showError(question) {
         this.hideQuestionForm();
         
@@ -287,7 +279,6 @@
             answerElement.innerText = 'Oops, something went wrong!';
         }
         
->>>>>>> 1c839f87
         this.hideAllButtons();
         this.showResponse();
     },
@@ -303,11 +294,6 @@
      * UIState.showSuccess('42', 'What is the meaning of life?');
      */
     showSuccess(answer, question) {
-<<<<<<< HEAD
-        this.elements.questionForm().classList.add('hidden');
-        this.elements.questionDisplay().innerText = question;
-        this.elements.answer().innerText = answer;
-=======
         this.hideQuestionForm();
         
         const questionDisplay = this.elements.questionDisplay();
@@ -320,7 +306,6 @@
             answerElement.innerText = answer;
         }
         
->>>>>>> 1c839f87
         this.updateGrokButtons(question);
         this.showAllButtons();
         this.showResponse();

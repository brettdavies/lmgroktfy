<!DOCTYPE html>
<html lang="en" class="dark">
<head>
    <meta charset="UTF-8">
    <meta name="viewport" content="width=device-width, initial-scale=1.0">
    <title>Let me Grok that for you</title>
    <script src="https://cdn.tailwindcss.com"></script>
    <link href="https://cdn.jsdelivr.net/npm/daisyui@4.7.2/dist/full.min.css" rel="stylesheet" type="text/css" />
    <script>
        tailwind.config = {
            darkMode: 'class',
            theme: {
                extend: {
                    colors: {
                        'grok-bg': {
                            light: '#ffffff',
                            dark: '#232325'
                        },
                        'grok-input': {
                            light: '#f3f3f3',
                            dark: '#37383A'
                        }
                    },
                    boxShadow: {
                        'input': '0 0 15px rgba(0, 0, 0, 0.1)',
                    }
                },
            },
            daisyui: {
                themes: ["light", "dark"]
            }
        }
    </script>
    <link rel="stylesheet" href="css/animations.css">
    <link rel="stylesheet" href="https://cdnjs.cloudflare.com/ajax/libs/font-awesome/6.7.2/css/all.min.css" integrity="sha512-Evv84Mr4kqVGRNSgIGL/F/aIDqQb7xQ2vcrdIwxfjThSH8CSR7PBEakCr51Ck+w+/U6swU2Im1vVX0SVk9ABhg==" crossorigin="anonymous" referrerpolicy="no-referrer" />
</head>
<body class="min-h-screen bg-grok-bg-light dark:bg-grok-bg-dark text-gray-800 dark:text-gray-200 flex flex-col">
    <!-- Toast Container -->
    <div class="fixed top-4 right-4 z-50">
        <div id="toast" class="hidden bg-green-600 text-white px-4 py-2 rounded-lg shadow-lg">
            <i class="fa-solid fa-circle-check mr-2"></i>
            <span id="toast-message"></span>
        </div>
    </div>

    <!-- Theme and Help Controls -->
<<<<<<< HEAD
    <div class="controls-container">
        <!-- <button id="theme-toggle" class="control-button" title="Toggle light/dark theme">
            <i class="fa-solid fa-moon"></i>
        </button> -->
        <button id="help-button" class="control-button" title="How to use">
=======
    <div class="fixed top-4 right-4 flex gap-2">
        <button id="theme-toggle" class="p-2 text-gray-500 dark:text-gray-400 hover:text-gray-900 dark:hover:text-white transition-colors" title="Toggle light/dark theme">
            <i class="fa-solid fa-moon"></i>
        </button>
        <button onclick="help_modal.showModal()" class="p-2 text-gray-500 dark:text-gray-400 hover:text-gray-900 dark:hover:text-white transition-colors" title="How to use">
>>>>>>> e949a80f
            <i class="fa-solid fa-circle-info"></i>
        </button>
    </div>

    <!-- Help Modal -->
    <dialog id="help_modal" class="modal opacity-0 invisible transition-opacity duration-200">
        <div class="modal-box bg-white dark:bg-[#1E1F23] text-gray-800 dark:text-gray-200">
            <div class="flex justify-between items-start mb-6">
                <h2 class="text-3xl font-semibold">How to Use LMGROKTFY</h2>
                <form method="dialog">
                    <button class="btn btn-circle btn-ghost btn-sm">
                        <i class="fa-solid fa-xmark text-xl"></i>
                    </button>
                </form>
            </div>
            <p class="text-lg mb-8">Type your question and let Grok answer it for you!</p>
            <h3 class="text-2xl font-semibold mb-4">Pro Tips</h3>
            <ul class="space-y-4 text-lg">
                <li class="flex items-start gap-2">
                    <span>Add your question directly to the URL:</span>
                    <code class="bg-gray-100 dark:bg-black/30 px-3 py-0.5 rounded font-mono text-base">lmgroktfy.com/Your Question Here</code>
                </li>
                <li>Share the link to let others see the same answer</li>
                <li>Use the copy buttons to easily share the Q&A</li>
            </ul>
        </div>
        <form method="dialog" class="modal-backdrop">
            <button>close</button>
        </form>
    </dialog>

    <main class="flex-1 flex flex-col items-center justify-center px-4 py-16">
        <h1 class="text-[2.5rem] font-light text-center mb-16 tracking-tight">
            <a href="/" class="home-link hover:opacity-90 transition-opacity">
                Let me <span class="text-gray-900 dark:text-white font-normal">Grok</span> that for you
            </a>
        </h1>

<<<<<<< HEAD
    <div id="main-container">
        <h1><a href="/" class="home-link">Let me <span class="gradient-text">Grok</span> that for you</a></h1>
        <form id="question-form" class="form-container">
            <div class="input-wrapper">
                <input type="text" id="question-input" placeholder="Ask your question here..." required>
                <button type="submit" class="primary-button">Let me Grok that for you</button>
=======
        <form id="question-form" class="w-full max-w-3xl mb-8">
            <div class="relative flex w-full">
                <div id="custom-placeholder" class="placeholder-text absolute left-6 top-1/2 -translate-y-1/2 text-gray-400 opacity-100 text-lg visible animate"></div>
                <input type="text" 
                       id="question-input" 
                       placeholder="grok the meaning of life for me..." 
                       class="w-full bg-grok-input-light dark:bg-grok-input-dark text-gray-900 dark:text-white placeholder-gray-400 px-6 py-5 rounded-2xl pr-16 border border-gray-200 dark:border-gray-700/50 focus:outline-none focus:border-gray-300 dark:focus:border-gray-600 shadow-input text-lg placeholder-hidden"
                       required>
                <button type="submit" 
                        disabled
                        class="absolute right-2 top-1/2 -translate-y-1/2 w-10 h-10 disabled:bg-gray-100 dark:disabled:bg-[#2A2B2D] disabled:text-gray-400 dark:disabled:text-gray-500 enabled:bg-white dark:enabled:bg-white enabled:text-gray-900 rounded-full flex items-center justify-center transition-colors duration-1000 group disabled:cursor-not-allowed"
                        id="submit-button">
                    <i class="fa-solid fa-arrow-up text-lg transform group-hover:enabled:translate-y-[-2px] transition-all duration-1000"></i>
                </button>
>>>>>>> e949a80f
            </div>
        </form>

        <div id="loading" class="hidden">
            <div class="flex items-center gap-2">
                <div class="animate-spin rounded-full h-5 w-5 border-b-2 border-current"></div>
                <span>Grokking...</span>
            </div>
        </div>

        <div id="response" class="hidden w-full max-w-2xl">
            <div class="bg-grok-input-light dark:bg-grok-input-dark rounded-xl shadow-lg p-6">
                <p id="answer" class="text-lg"></p>
                
                <div class="mt-6 space-y-4">
                    <!-- Primary Actions -->
                    <div class="flex flex-wrap gap-2 justify-center">
                        <a id="continue-link" class="px-4 py-2 border border-gray-200 dark:border-gray-700 rounded-lg hover:bg-gray-50 dark:hover:bg-gray-800 transition-colors gap-2 inline-flex items-center" title="Understand more on Grok" href="#" target="_blank">
                            Understand more on Grok 
                            <i class="fa-solid fa-robot"></i>
                        </a>
                        <a id="use-grok-button" class="px-4 py-2 border border-gray-200 dark:border-gray-700 rounded-lg hover:bg-gray-50 dark:hover:bg-gray-800 transition-colors gap-2 inline-flex items-center" title="Use Grok on X" href="#" target="_blank">
                            Use Grok on <i class="fa-brands fa-x-twitter"></i>
                        </a>
                    </div>
                    
                    <!-- Share Actions -->
                    <div class="flex flex-wrap gap-2 justify-center">
                        <button id="copy-question-answer-button" class="px-3 py-1.5 text-sm border border-gray-200 dark:border-gray-700 rounded-lg hover:bg-gray-50 dark:hover:bg-gray-800 transition-colors gap-2 inline-flex items-center">
                            Copy Q &amp; A
                            <i class="fa-regular fa-copy"></i>
                        </button>
                        <button id="copy-answer-button" class="px-3 py-1.5 text-sm border border-gray-200 dark:border-gray-700 rounded-lg hover:bg-gray-50 dark:hover:bg-gray-800 transition-colors gap-2 inline-flex items-center">
                            Copy Answer
                            <i class="fa-regular fa-copy"></i>
                        </button>
                        <button id="share-button" class="px-3 py-1.5 text-sm border border-gray-200 dark:border-gray-700 rounded-lg hover:bg-gray-50 dark:hover:bg-gray-800 transition-colors gap-2 inline-flex items-center">
                            Copy Share Link
                            <i class="fa-regular fa-copy"></i>
                        </button>
                        <button id="share-on-x-button" class="px-3 py-1.5 text-sm border border-gray-200 dark:border-gray-700 rounded-lg hover:bg-gray-50 dark:hover:bg-gray-800 transition-colors gap-2 inline-flex items-center">
                            Share on <i class="fa-brands fa-x-twitter"></i>
                            <i class="fa-solid fa-share"></i>
                        </button>
                    </div>
                </div>
            </div>
        </div>
    </main>

    <footer class="text-center py-6 text-gray-500 text-sm">
        <p class="mb-1">
            Not affiliated with X™ or Grok™. X & Grok are trademarks of X Corp. & xAI.
        </p>
        <p>
            © 2025 Brett Davies - Stay Curious, Understand the Universe!
        </p>
    </footer>

    <script type="module" src="js/script.js"></script>
</body>
</html><|MERGE_RESOLUTION|>--- conflicted
+++ resolved
@@ -44,19 +44,11 @@
     </div>
 
     <!-- Theme and Help Controls -->
-<<<<<<< HEAD
-    <div class="controls-container">
-        <!-- <button id="theme-toggle" class="control-button" title="Toggle light/dark theme">
-            <i class="fa-solid fa-moon"></i>
-        </button> -->
-        <button id="help-button" class="control-button" title="How to use">
-=======
     <div class="fixed top-4 right-4 flex gap-2">
         <button id="theme-toggle" class="p-2 text-gray-500 dark:text-gray-400 hover:text-gray-900 dark:hover:text-white transition-colors" title="Toggle light/dark theme">
             <i class="fa-solid fa-moon"></i>
         </button>
         <button onclick="help_modal.showModal()" class="p-2 text-gray-500 dark:text-gray-400 hover:text-gray-900 dark:hover:text-white transition-colors" title="How to use">
->>>>>>> e949a80f
             <i class="fa-solid fa-circle-info"></i>
         </button>
     </div>
@@ -95,14 +87,6 @@
             </a>
         </h1>
 
-<<<<<<< HEAD
-    <div id="main-container">
-        <h1><a href="/" class="home-link">Let me <span class="gradient-text">Grok</span> that for you</a></h1>
-        <form id="question-form" class="form-container">
-            <div class="input-wrapper">
-                <input type="text" id="question-input" placeholder="Ask your question here..." required>
-                <button type="submit" class="primary-button">Let me Grok that for you</button>
-=======
         <form id="question-form" class="w-full max-w-3xl mb-8">
             <div class="relative flex w-full">
                 <div id="custom-placeholder" class="placeholder-text absolute left-6 top-1/2 -translate-y-1/2 text-gray-400 opacity-100 text-lg visible animate"></div>
@@ -117,7 +101,6 @@
                         id="submit-button">
                     <i class="fa-solid fa-arrow-up text-lg transform group-hover:enabled:translate-y-[-2px] transition-all duration-1000"></i>
                 </button>
->>>>>>> e949a80f
             </div>
         </form>
 
